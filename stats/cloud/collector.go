/*
 *
 * k6 - a next-generation load testing tool
 * Copyright (C) 2017 Load Impact
 *
 * This program is free software: you can redistribute it and/or modify
 * it under the terms of the GNU Affero General Public License as
 * published by the Free Software Foundation, either version 3 of the
 * License, or (at your option) any later version.
 *
 * This program is distributed in the hope that it will be useful,
 * but WITHOUT ANY WARRANTY; without even the implied warranty of
 * MERCHANTABILITY or FITNESS FOR A PARTICULAR PURPOSE.  See the
 * GNU Affero General Public License for more details.
 *
 * You should have received a copy of the GNU Affero General Public License
 * along with this program.  If not, see <http://www.gnu.org/licenses/>.
 *
 */

package cloud

import (
	"context"
	"encoding/json"
	"net/http"
	"path/filepath"
	"sync"
	"time"

	"github.com/pkg/errors"
	"github.com/sirupsen/logrus"
	"gopkg.in/guregu/null.v3"

	"github.com/loadimpact/k6/lib"
	"github.com/loadimpact/k6/lib/metrics"
	"github.com/loadimpact/k6/lib/netext"
	"github.com/loadimpact/k6/lib/netext/httpext"
	"github.com/loadimpact/k6/loader"
	"github.com/loadimpact/k6/stats"
)

// TestName is the default Load Impact Cloud test name
const TestName = "k6 test"

// Collector sends result data to the Load Impact cloud service.
type Collector struct {
	config      Config
	referenceID string

	executionPlan []lib.ExecutionStep
	duration      int64 // in seconds
	thresholds    map[string][]*stats.Threshold
	client        *Client

	anonymous bool
	runStatus lib.RunStatus

	bufferMutex      sync.Mutex
	bufferHTTPTrails []*httpext.Trail
	bufferSamples    []*Sample

	opts lib.Options

	// TODO: optimize this
	//
	// Since the real-time metrics refactoring (https://github.com/loadimpact/k6/pull/678),
	// we should no longer have to handle metrics that have times long in the past. So instead of a
	// map, we can probably use a simple slice (or even an array!) as a ring buffer to store the
	// aggregation buckets. This should save us a some time, since it would make the lookups and WaitPeriod
	// checks basically O(1). And even if for some reason there are occasional metrics with past times that
	// don't fit in the chosen ring buffer size, we could just send them along to the buffer unaggregated
	aggrBuckets map[int64]aggregationBucket

	stopSendingMetricsCh chan struct{}
}

// Verify that Collector implements lib.Collector
var _ lib.Collector = &Collector{}

// MergeFromExternal merges three fields from json in a loadimact key of the provided external map
func MergeFromExternal(external map[string]json.RawMessage, conf *Config) error {
	if val, ok := external["loadimpact"]; ok {
		// TODO: Important! Separate configs and fix the whole 2 configs mess!
		tmpConfig := Config{}
		if err := json.Unmarshal(val, &tmpConfig); err != nil {
			return err
		}
		// Only take out the ProjectID, Name and Token from the options.ext.loadimpact map:
		if tmpConfig.ProjectID.Valid {
			conf.ProjectID = tmpConfig.ProjectID
		}
		if tmpConfig.Name.Valid {
			conf.Name = tmpConfig.Name
		}
		if tmpConfig.Token.Valid {
			conf.Token = tmpConfig.Token
		}
	}
	return nil
}

// New creates a new cloud collector
func New(
	conf Config, src *loader.SourceData, opts lib.Options, executionPlan []lib.ExecutionStep, version string,
) (*Collector, error) {
	if err := MergeFromExternal(opts.External, &conf); err != nil {
		return nil, err
	}

	if conf.AggregationPeriod.Duration > 0 && (opts.SystemTags["vu"] || opts.SystemTags["iter"]) {
		return nil, errors.New("Aggregation cannot be enabled if the 'vu' or 'iter' system tag is also enabled")
	}

	if !conf.Name.Valid || conf.Name.String == "" {
		conf.Name = null.StringFrom(filepath.Base(src.URL.Path))
	}
	if conf.Name.String == "-" {
		conf.Name = null.StringFrom(TestName)
	}

	thresholds := make(map[string][]*stats.Threshold)
	for name, t := range opts.Thresholds {
		thresholds[name] = append(thresholds[name], t.Thresholds...)
	}

	duration, testEnds := lib.GetEndOffset(executionPlan)
	if !testEnds {
		return nil, errors.New("Tests with unspecified duration are not allowed when using Load Impact Insights")
	}

	if !conf.Token.Valid && conf.DeprecatedToken.Valid {
		logrus.Warn("K6CLOUD_TOKEN is deprecated and will be removed. Use K6_CLOUD_TOKEN instead.")
		conf.Token = conf.DeprecatedToken
	}

	return &Collector{
<<<<<<< HEAD
		config:        conf,
		thresholds:    thresholds,
		client:        NewClient(conf.Token.String, conf.Host.String, version),
		anonymous:     !conf.Token.Valid,
		executionPlan: executionPlan,
		duration:      int64(duration / time.Second),
		opts:          opts,
		aggrBuckets:   map[int64]aggregationBucket{},
=======
		config:               conf,
		thresholds:           thresholds,
		client:               NewClient(conf.Token.String, conf.Host.String, version),
		anonymous:            !conf.Token.Valid,
		duration:             duration,
		opts:                 opts,
		aggrBuckets:          map[int64]aggregationBucket{},
		stopSendingMetricsCh: make(chan struct{}),
>>>>>>> 087f8652
	}, nil
}

// Init is called between the collector's creation and the call to Run().
// You should do any lengthy setup here rather than in New.
func (c *Collector) Init() error {
	thresholds := make(map[string][]string)

	for name, t := range c.thresholds {
		for _, threshold := range t {
			thresholds[name] = append(thresholds[name], threshold.Source)
		}
	}
	maxVUs := lib.GetMaxPossibleVUs(c.executionPlan)

	testRun := &TestRun{
		Name:       c.config.Name.String,
		ProjectID:  c.config.ProjectID.Int64,
		VUsMax:     int64(maxVUs),
		Thresholds: thresholds,
		Duration:   c.duration,
	}

	response, err := c.client.CreateTestRun(testRun)
	if err != nil {
		return err
	}
	c.referenceID = response.ReferenceID

	if response.ConfigOverride != nil {
		logrus.WithFields(logrus.Fields{
			"override": response.ConfigOverride,
		}).Debug("Cloud: overriding config options")
		c.config = c.config.Apply(*response.ConfigOverride)
	}

	logrus.WithFields(logrus.Fields{
		"name":        c.config.Name,
		"projectId":   c.config.ProjectID,
		"duration":    c.duration,
		"referenceId": c.referenceID,
	}).Debug("Cloud: Initialized")
	return nil
}

// Link return a link that is shown to the user.
func (c *Collector) Link() string {
	return URLForResults(c.referenceID, c.config)
}

// Run is called in a goroutine and starts the collector. Should commit samples to the backend
// at regular intervals and when the context is terminated.
func (c *Collector) Run(ctx context.Context) {
	wg := sync.WaitGroup{}
	quit := ctx.Done()
	aggregationPeriod := time.Duration(c.config.AggregationPeriod.Duration)
	// If enabled, start periodically aggregating the collected HTTP trails
	if aggregationPeriod > 0 {
		wg.Add(1)
		aggregationTicker := time.NewTicker(aggregationPeriod)
		aggregationWaitPeriod := time.Duration(c.config.AggregationWaitPeriod.Duration)
		signalQuit := make(chan struct{})
		quit = signalQuit

		go func() {
			defer wg.Done()
			for {
				select {
				case <-c.stopSendingMetricsCh:
					return
				case <-aggregationTicker.C:
					c.aggregateHTTPTrails(aggregationWaitPeriod)
				case <-ctx.Done():
					c.aggregateHTTPTrails(0)
					c.flushHTTPTrails()
					close(signalQuit)
					return
				}
			}
		}()
	}

	defer func() {
		wg.Wait()
		c.testFinished()
	}()

	pushTicker := time.NewTicker(time.Duration(c.config.MetricPushInterval.Duration))
	for {
		select {
		case <-c.stopSendingMetricsCh:
			return
		default:
		}
		select {
		case <-quit:
			c.pushMetrics()
			return
		case <-pushTicker.C:
			c.pushMetrics()
		}
	}
}

// Collect receives a set of samples. This method is never called concurrently, and only while
// the context for Run() is valid, but should defer as much work as possible to Run().
func (c *Collector) Collect(sampleContainers []stats.SampleContainer) {
	select {
	case <-c.stopSendingMetricsCh:
		return
	default:
	}

	if c.referenceID == "" {
		return
	}

	newSamples := []*Sample{}
	newHTTPTrails := []*httpext.Trail{}

	for _, sampleContainer := range sampleContainers {
		switch sc := sampleContainer.(type) {
		case *httpext.Trail:
			// Check if aggregation is enabled,
			if c.config.AggregationPeriod.Duration > 0 {
				newHTTPTrails = append(newHTTPTrails, sc)
			} else {
				newSamples = append(newSamples, NewSampleFromTrail(sc))
			}
		case *netext.NetTrail:
			//TODO: aggregate?
			values := map[string]float64{
				metrics.DataSent.Name:     float64(sc.BytesWritten),
				metrics.DataReceived.Name: float64(sc.BytesRead),
			}

			if sc.FullIteration {
				values[metrics.IterationDuration.Name] = stats.D(sc.EndTime.Sub(sc.StartTime))
			}

			newSamples = append(newSamples, &Sample{
				Type:   DataTypeMap,
				Metric: "iter_li_all",
				Data: &SampleDataMap{
					Time:   Timestamp(sc.GetTime()),
					Tags:   sc.GetTags(),
					Values: values,
				}})
		default:
			for _, sample := range sampleContainer.GetSamples() {
				newSamples = append(newSamples, &Sample{
					Type:   DataTypeSingle,
					Metric: sample.Metric.Name,
					Data: &SampleDataSingle{
						Type:  sample.Metric.Type,
						Time:  Timestamp(sample.Time),
						Tags:  sample.Tags,
						Value: sample.Value,
					},
				})
			}

		}
	}

	if len(newSamples) > 0 || len(newHTTPTrails) > 0 {
		c.bufferMutex.Lock()
		c.bufferSamples = append(c.bufferSamples, newSamples...)
		c.bufferHTTPTrails = append(c.bufferHTTPTrails, newHTTPTrails...)
		c.bufferMutex.Unlock()
	}
}

func (c *Collector) aggregateHTTPTrails(waitPeriod time.Duration) {
	c.bufferMutex.Lock()
	newHTTPTrails := c.bufferHTTPTrails
	c.bufferHTTPTrails = nil
	c.bufferMutex.Unlock()

	aggrPeriod := int64(c.config.AggregationPeriod.Duration)

	// Distribute all newly buffered HTTP trails into buckets and sub-buckets
	for _, trail := range newHTTPTrails {
		trailTags := trail.GetTags()
		bucketID := trail.GetTime().UnixNano() / aggrPeriod

		// Get or create a time bucket for that trail period
		bucket, ok := c.aggrBuckets[bucketID]
		if !ok {
			bucket = aggregationBucket{}
			c.aggrBuckets[bucketID] = bucket
		}

		// Either use an existing subbucket key or use the trail tags as a new one
		subBucketKey := trailTags
		subBucket, ok := bucket[subBucketKey]
		if !ok {
			for sbTags, sb := range bucket {
				if trailTags.IsEqual(sbTags) {
					subBucketKey = sbTags
					subBucket = sb
				}
			}
		}
		bucket[subBucketKey] = append(subBucket, trail)
	}

	// Which buckets are still new and we'll wait for trails to accumulate before aggregating
	bucketCutoffID := time.Now().Add(-waitPeriod).UnixNano() / aggrPeriod
	iqrRadius := c.config.AggregationOutlierIqrRadius.Float64
	iqrLowerCoef := c.config.AggregationOutlierIqrCoefLower.Float64
	iqrUpperCoef := c.config.AggregationOutlierIqrCoefUpper.Float64
	newSamples := []*Sample{}

	// Handle all aggregation buckets older than bucketCutoffID
	for bucketID, subBuckets := range c.aggrBuckets {
		if bucketID > bucketCutoffID {
			continue
		}

		for tags, httpTrails := range subBuckets {
			trailCount := int64(len(httpTrails))
			if trailCount < c.config.AggregationMinSamples.Int64 {
				for _, trail := range httpTrails {
					newSamples = append(newSamples, NewSampleFromTrail(trail))
				}
				continue
			}

			aggrData := &SampleDataAggregatedHTTPReqs{
				Time: Timestamp(time.Unix(0, bucketID*aggrPeriod+aggrPeriod/2)),
				Type: "aggregated_trend",
				Tags: tags,
			}

			if c.config.AggregationSkipOutlierDetection.Bool {
				// Simply add up all HTTP trails, no outlier detection
				for _, trail := range httpTrails {
					aggrData.Add(trail)
				}
			} else {
				connDurations := make(durations, trailCount)
				reqDurations := make(durations, trailCount)
				for i, trail := range httpTrails {
					connDurations[i] = trail.ConnDuration
					reqDurations[i] = trail.Duration
				}

				var minConnDur, maxConnDur, minReqDur, maxReqDur time.Duration
				if trailCount < c.config.AggregationOutlierAlgoThreshold.Int64 {
					// Since there are fewer samples, we'll use the interpolation-enabled and
					// more precise sorting-based algorithm
					minConnDur, maxConnDur = connDurations.SortGetNormalBounds(iqrRadius, iqrLowerCoef, iqrUpperCoef, true)
					minReqDur, maxReqDur = reqDurations.SortGetNormalBounds(iqrRadius, iqrLowerCoef, iqrUpperCoef, true)
				} else {
					minConnDur, maxConnDur = connDurations.SelectGetNormalBounds(iqrRadius, iqrLowerCoef, iqrUpperCoef)
					minReqDur, maxReqDur = reqDurations.SelectGetNormalBounds(iqrRadius, iqrLowerCoef, iqrUpperCoef)
				}

				for _, trail := range httpTrails {
					if trail.ConnDuration < minConnDur ||
						trail.ConnDuration > maxConnDur ||
						trail.Duration < minReqDur ||
						trail.Duration > maxReqDur {
						// Seems like an outlier, add it as a standalone metric
						newSamples = append(newSamples, NewSampleFromTrail(trail))
					} else {
						// Aggregate the trail
						aggrData.Add(trail)
					}
				}
			}

			aggrData.CalcAverages()

			if aggrData.Count > 0 {
				logrus.WithFields(logrus.Fields{
					"http_samples": aggrData.Count,
				}).Debug("Aggregated HTTP metrics")
				newSamples = append(newSamples, &Sample{
					Type:   DataTypeAggregatedHTTPReqs,
					Metric: "http_req_li_all",
					Data:   aggrData,
				})
			}
		}
		delete(c.aggrBuckets, bucketID)
	}

	if len(newSamples) > 0 {
		c.bufferMutex.Lock()
		c.bufferSamples = append(c.bufferSamples, newSamples...)
		c.bufferMutex.Unlock()
	}
}

func (c *Collector) flushHTTPTrails() {
	c.bufferMutex.Lock()
	defer c.bufferMutex.Unlock()

	newSamples := []*Sample{}
	for _, trail := range c.bufferHTTPTrails {
		newSamples = append(newSamples, NewSampleFromTrail(trail))
	}
	for _, bucket := range c.aggrBuckets {
		for _, trails := range bucket {
			for _, trail := range trails {
				newSamples = append(newSamples, NewSampleFromTrail(trail))
			}
		}
	}

	c.bufferHTTPTrails = nil
	c.aggrBuckets = map[int64]aggregationBucket{}
	c.bufferSamples = append(c.bufferSamples, newSamples...)
}

func (c *Collector) shouldStopSendingMetrics(err error) bool {
	if err == nil {
		return false
	}

	if errResp, ok := err.(ErrorResponse); ok && errResp.Response != nil {
		return errResp.Response.StatusCode == http.StatusForbidden && errResp.Code == 4
	}

	return false
}

func (c *Collector) pushMetrics() {
	c.bufferMutex.Lock()
	if len(c.bufferSamples) == 0 {
		c.bufferMutex.Unlock()
		return
	}
	buffer := c.bufferSamples
	c.bufferSamples = nil
	c.bufferMutex.Unlock()

	logrus.WithFields(logrus.Fields{
		"samples": len(buffer),
	}).Debug("Pushing metrics to cloud")

	for len(buffer) > 0 {
		var size = len(buffer)
		if size > int(c.config.MaxMetricSamplesPerPackage.Int64) {
			size = int(c.config.MaxMetricSamplesPerPackage.Int64)
		}
		err := c.client.PushMetric(c.referenceID, c.config.NoCompress.Bool, buffer[:size])
		if err != nil {
			if c.shouldStopSendingMetrics(err) {
				logrus.WithError(err).Warn("Stopped sending metrics to cloud due to an error")
				close(c.stopSendingMetricsCh)
				break
			}
			logrus.WithError(err).Warn("Failed to send metrics to cloud")
		}
		buffer = buffer[size:]
	}
}

func (c *Collector) testFinished() {
	if c.referenceID == "" {
		return
	}

	testTainted := false
	thresholdResults := make(ThresholdResult)
	for name, thresholds := range c.thresholds {
		thresholdResults[name] = make(map[string]bool)
		for _, t := range thresholds {
			thresholdResults[name][t.Source] = t.LastFailed
			if t.LastFailed {
				testTainted = true
			}
		}
	}

	logrus.WithFields(logrus.Fields{
		"ref":     c.referenceID,
		"tainted": testTainted,
	}).Debug("Sending test finished")

	runStatus := lib.RunStatusFinished
	if c.runStatus != lib.RunStatusQueued {
		runStatus = c.runStatus
	}

	err := c.client.TestFinished(c.referenceID, thresholdResults, testTainted, runStatus)
	if err != nil {
		logrus.WithFields(logrus.Fields{
			"error": err,
		}).Warn("Failed to send test finished to cloud")
	}
}

// GetRequiredSystemTags returns which sample tags are needed by this collector
func (c *Collector) GetRequiredSystemTags() lib.TagSet {
	return lib.GetTagSet("name", "method", "status", "error", "check", "group")
}

// SetRunStatus Set run status
func (c *Collector) SetRunStatus(status lib.RunStatus) {
	c.runStatus = status
}<|MERGE_RESOLUTION|>--- conflicted
+++ resolved
@@ -135,7 +135,6 @@
 	}
 
 	return &Collector{
-<<<<<<< HEAD
 		config:        conf,
 		thresholds:    thresholds,
 		client:        NewClient(conf.Token.String, conf.Host.String, version),
@@ -144,16 +143,7 @@
 		duration:      int64(duration / time.Second),
 		opts:          opts,
 		aggrBuckets:   map[int64]aggregationBucket{},
-=======
-		config:               conf,
-		thresholds:           thresholds,
-		client:               NewClient(conf.Token.String, conf.Host.String, version),
-		anonymous:            !conf.Token.Valid,
-		duration:             duration,
-		opts:                 opts,
-		aggrBuckets:          map[int64]aggregationBucket{},
 		stopSendingMetricsCh: make(chan struct{}),
->>>>>>> 087f8652
 	}, nil
 }
 
